--- conflicted
+++ resolved
@@ -1671,13 +1671,9 @@
         self._history = []
         self._last_update = None
         self._attr_native_value = 0  # Starte immer bei 0
-<<<<<<< HEAD
         self._manual_additions = 0.0
         self._manual_entries = []  # list of dicts {ts, amount, note}
-        
-=======
-
->>>>>>> 87abd4c0
+
         # Bei Neuerstellung explizit auf 0 setzen
         if config.data[FLOW_PLANT_INFO].get(ATTR_IS_NEW_PLANT, False):
             self._attr_native_value = 0
@@ -1724,12 +1720,16 @@
                         self._last_update = last_state.attributes["last_update"]
                     if last_state.attributes.get("manual_additions") is not None:
                         try:
-                            self._manual_additions = float(last_state.attributes.get("manual_additions", 0.0))
+                            self._manual_additions = float(
+                                last_state.attributes.get("manual_additions", 0.0)
+                            )
                         except (TypeError, ValueError):
                             self._manual_additions = 0.0
                     if last_state.attributes.get("manual_entries") is not None:
                         try:
-                            self._manual_entries = list(last_state.attributes.get("manual_entries", []))
+                            self._manual_entries = list(
+                                last_state.attributes.get("manual_entries", [])
+                            )
                         except Exception:
                             self._manual_entries = []
             except (TypeError, ValueError):
@@ -1774,35 +1774,32 @@
                 # Convert moisture drop to volume
                 if self._plant.pot_size and self._plant.water_capacity:
                     pot_size = self._plant.pot_size.native_value
-<<<<<<< HEAD
-                    water_capacity = self._plant.water_capacity.native_value / 100  # Convert from % to decimal
-                    volume_drop = (total_drop / 100) * pot_size * water_capacity  # Convert from % to L
-                    total_with_manual = volume_drop + (self._manual_additions or 0.0)
-                    self._attr_native_value = round(total_with_manual, 2)
-=======
                     water_capacity = (
                         self._plant.water_capacity.native_value / 100
                     )  # Convert from % to decimal
                     volume_drop = (
                         (total_drop / 100) * pot_size * water_capacity
                     )  # Convert from % to L
-
-                    self._attr_native_value = round(volume_drop, 2)
->>>>>>> 87abd4c0
+                    total_with_manual = volume_drop + (self._manual_additions or 0.0)
+                    self._attr_native_value = round(total_with_manual, 2)
                     self._last_update = current_time.isoformat()
                     self.async_write_ha_state()
 
         except (TypeError, ValueError):
             pass
 
-    async def add_manual_watering(self, amount_liters: float, note: str | None = None) -> None:
+    async def add_manual_watering(
+        self, amount_liters: float, note: str | None = None
+    ) -> None:
         """Add a manual watering amount to the total and persist it."""
         try:
             if amount_liters is None:
                 return
             if amount_liters < 0:
                 amount_liters = 0
-            self._manual_additions = round((self._manual_additions or 0.0) + float(amount_liters), 2)
+            self._manual_additions = round(
+                (self._manual_additions or 0.0) + float(amount_liters), 2
+            )
             entry = {
                 "timestamp": dt_util.utcnow().isoformat(),
                 "amount_liters": round(float(amount_liters), 2),
@@ -1819,7 +1816,11 @@
             # Recompute displayed value as current computed + manual additions
             displayed_value = self._attr_native_value
             try:
-                displayed_value = float(displayed_value) if displayed_value not in (STATE_UNKNOWN, STATE_UNAVAILABLE, None) else 0.0
+                displayed_value = (
+                    float(displayed_value)
+                    if displayed_value not in (STATE_UNKNOWN, STATE_UNAVAILABLE, None)
+                    else 0.0
+                )
             except (TypeError, ValueError):
                 displayed_value = 0.0
 
